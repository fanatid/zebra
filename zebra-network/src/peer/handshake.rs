--- conflicted
+++ resolved
@@ -227,7 +227,7 @@
         timestamp,
         address_recv: (PeerServices::NODE_NETWORK, *addr),
         // TODO: detect external address (#1893)
-        address_from: (our_services, config.listen_addr),
+        address_from: (our_services, config.external_addr.unwrap_or(self.config.listen_addr)),
         nonce: local_nonce,
         user_agent: user_agent.clone(),
         // The protocol works fine if we don't reveal our current block height,
@@ -340,12 +340,7 @@
         let inbound_service = self.inbound_service.clone();
         let timestamp_collector = self.timestamp_collector.clone();
         let inv_collector = self.inv_collector.clone();
-<<<<<<< HEAD
-        let network = self.config.network;
-        let our_addr = self.config.external_addr.unwrap_or(self.config.listen_addr);
-=======
         let config = self.config.clone();
->>>>>>> ccf5d825
         let user_agent = self.user_agent.clone();
         let our_services = self.our_services;
         let relay = self.relay;
