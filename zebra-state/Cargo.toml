--- conflicted
+++ resolved
@@ -21,12 +21,9 @@
 tower = "0.3.1"
 tracing = "0.1"
 tracing-futures = "0.2"
-<<<<<<< HEAD
 im = "15.0.0"
-=======
 tracing-error = "0.1.2"
 thiserror = "1.0.20"
->>>>>>> c3b33281
 
 [dev-dependencies]
 zebra-test = { path = "../zebra-test/" }
@@ -34,4 +31,5 @@
 once_cell = "1.4"
 spandoc = "0.2"
 tempdir = "0.3.7"
+color-eyre = "0.5"
 tokio = { version = "0.2.22", features = ["full"] }